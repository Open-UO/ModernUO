using System;
using System.Collections.Generic;
using System.Text;
using System.Text.Json;
using Server.Network;
using Server.Text;
using Server.Utilities;

namespace Server.Gumps;

public partial class Gump
{
<<<<<<< HEAD
    public class Gump
    {
        private static Serial _nextSerial = (Serial)1;
        public static readonly byte[] WebRender = StringToBuffer("{ webrender }");
        public static readonly byte[] NoMove = StringToBuffer("{ nomove }");
        public static readonly byte[] NoClose = StringToBuffer("{ noclose }");
        public static readonly byte[] NoDispose = StringToBuffer("{ nodispose }");
        public static readonly byte[] NoResize = StringToBuffer("{ noresize }");
=======
    private static Serial _nextSerial = (Serial)1;

    public static readonly byte[] NoMove = StringToBuffer("{ nomove }");
    public static readonly byte[] NoClose = StringToBuffer("{ noclose }");
    public static readonly byte[] NoDispose = StringToBuffer("{ nodispose }");
    public static readonly byte[] NoResize = StringToBuffer("{ noresize }");
>>>>>>> bd4e6fc3

    internal int m_TextEntries, m_Switches;

    public Gump(int x, int y)
    {
        do
        {
            Serial = _nextSerial++;
        } while (Serial == 0); // standard client apparently doesn't send a gump response packet if serial == 0

        X = x;
        Y = y;

        TypeID = GetTypeID(GetType());

        Entries = new List<GumpEntry>();
        Strings = new List<string>();
    }

    public List<string> Strings { get; }

    public int TypeID { get; }

    public List<GumpEntry> Entries { get; }

    public Serial Serial { get; set; }

    public int X { get; set; }

    public int Y { get; set; }

    public bool Disposable { get; set; } = true;

    public bool Resizable { get; set; } = true;

    public bool Draggable { get; set; } = true;

    public bool Closable { get; set; } = true;

<<<<<<< HEAD
        public bool UseWebRender { get; set; } = false;

        public static int GetTypeID(Type type) => type?.FullName?.GetHashCode(StringComparison.Ordinal) ?? -1;
=======
    public static int GetTypeID(Type type) => type?.FullName?.GetHashCode(StringComparison.Ordinal) ?? -1;
>>>>>>> bd4e6fc3

    public void AddPage(int page)
    {
        Add(new GumpPage(page));
    }

    public void AddAlphaRegion(int x, int y, int width, int height)
    {
        Add(new GumpAlphaRegion(x, y, width, height));
    }

<<<<<<< HEAD
        public void AddBackground(int x, int y, int width, int height, int gumpID)
        {
            Add(new GumpBackground(x, y, width, height, gumpID));
        }
        public void SendData(Mobile m, string responseMethod, object value)
        {
            Entries.Clear();

            var jtext = JsonSerializer.Serialize(value, new JsonSerializerOptions() { WriteIndented = true });
            Add(new GumpBodyUpdate(responseMethod,
                Convert.ToBase64String(Encoding.UTF8.GetBytes(jtext))));

            m.SendGump(this);
        }

        public void AddBody(string body)
        {
            Add(new GumpBody(Convert.ToBase64String(Encoding.UTF8.GetBytes(body))));
        }
        public void AddButton(
            int x, int y, int normalID, int pressedID, int buttonID,
            GumpButtonType type = GumpButtonType.Reply, int param = 0
        )
        {
            Add(new GumpButton(x, y, normalID, pressedID, buttonID, type, param));
        }
=======
    public void AddBackground(int x, int y, int width, int height, int gumpID)
    {
        Add(new GumpBackground(x, y, width, height, gumpID));
    }

    public void AddButton(
        int x, int y, int normalID, int pressedID, int buttonID,
        GumpButtonType type = GumpButtonType.Reply, int param = 0
    )
    {
        Add(new GumpButton(x, y, normalID, pressedID, buttonID, type, param));
    }
>>>>>>> bd4e6fc3

    public void AddCheck(int x, int y, int inactiveID, int activeID, bool initialState, int switchID)
    {
        Add(new GumpCheck(x, y, inactiveID, activeID, initialState, switchID));
    }

    public void AddGroup(int group)
    {
        Add(new GumpGroup(group));
    }

    public void AddTooltip(int number, string args = null)
    {
        Add(new GumpTooltip(number, args));
    }

    public void AddHtml(
        int x, int y, int width, int height, string text, bool background = false, bool scrollbar = false
    )
    {
        Add(new GumpHtml(x, y, width, height, text, background, scrollbar));
    }

    public void AddHtmlLocalized(
        int x, int y, int width, int height, int number, bool background = false,
        bool scrollbar = false
    )
    {
        Add(new GumpHtmlLocalized(x, y, width, height, number, background, scrollbar));
    }

    public void AddHtmlLocalized(
        int x, int y, int width, int height, int number, int color, bool background = false,
        bool scrollbar = false
    )
    {
        Add(new GumpHtmlLocalized(x, y, width, height, number, color, background, scrollbar));
    }

    public void AddHtmlLocalized(
        int x, int y, int width, int height, int number, string args, int color,
        bool background = false, bool scrollbar = false
    )
    {
        Add(new GumpHtmlLocalized(x, y, width, height, number, args, color, background, scrollbar));
    }

    public void AddImage(int x, int y, int gumpID, int hue = 0)
    {
        Add(new GumpImage(x, y, gumpID, hue));
    }

    public void AddImageTiled(int x, int y, int width, int height, int gumpID)
    {
        Add(new GumpImageTiled(x, y, width, height, gumpID));
    }

    public void AddImageTiledButton(
        int x, int y, int normalID, int pressedID, int buttonID, GumpButtonType type,
        int param, int itemID, int hue, int width, int height
    )
    {
        Add(
            new GumpImageTileButton(
                x,
                y,
                normalID,
                pressedID,
                buttonID,
                type,
                param,
                itemID,
                hue,
                width,
                height
            )
        );
    }

    public void AddItem(int x, int y, int itemID, int hue = 0)
    {
        Add(new GumpItem(x, y, itemID, hue));
    }

    public void AddLabel(int x, int y, int hue, string text)
    {
        Add(new GumpLabel(x, y, hue, text));
    }

    public void AddLabelHtml(int x, int y, int width, int height, string text, string hue, int size = 4, bool center = true)
    {
        AddHtml(x, y, width, height, center ? text.Center(hue, size) : text.Color(hue, size));
    }

    public void AddLabelCropped(int x, int y, int width, int height, int hue, string text)
    {
        Add(new GumpLabelCropped(x, y, width, height, hue, text));
    }

    public void AddRadio(int x, int y, int inactiveID, int activeID, bool initialState, int switchID)
    {
        Add(new GumpRadio(x, y, inactiveID, activeID, initialState, switchID));
    }

    public void AddTextEntry(int x, int y, int width, int height, int hue, int entryID, string initialText)
    {
        Add(new GumpTextEntry(x, y, width, height, hue, entryID, initialText));
    }

    public void AddTextEntry(int x, int y, int width, int height, int hue, int entryID, string initialText, int size)
    {
        Add(new GumpTextEntryLimited(x, y, width, height, hue, entryID, initialText, size));
    }

    public void AddItemProperty(Serial serial)
    {
        Add(new GumpItemProperty(serial));
    }

    public void AddSpriteImage(int x, int y, int gumpID, int width, int height, int sx, int sy)
    {
        Add(new GumpSpriteImage(x, y, gumpID, width, height, sx, sy));
    }

    public void AddECHandleInput()
    {
        Add(new GumpECHandleInput());
    }

    public void AddGumpIDOverride(int gumpID)
    {
        Add(new GumpMasterGump(gumpID));
    }

    public void Add(GumpEntry g)
    {
        if (g.Parent != this)
        {
            g.Parent = this;
        }
        else if (!Entries.Contains(g))
        {
            Entries.Add(g);
        }
    }

    public void Remove(GumpEntry g)
    {
        if (g == null || !Entries.Contains(g))
        {
            return;
        }

        Entries.Remove(g);
        g.Parent = null;
    }

    public int Intern(string value)
    {
        var indexOf = Strings.IndexOf(value);

        if (indexOf >= 0)
        {
            return indexOf;
        }

        Strings.Add(value);
        return Strings.Count - 1;
    }

    public void SendTo(NetState state)
    {
        state.AddGump(this);
        state.SendDisplayGump(this, out m_Switches, out m_TextEntries);
    }

    public static byte[] StringToBuffer(string str) => str.GetBytesAscii();

    public virtual void OnResponse(NetState sender, RelayInfo info)
    {
    }

    public virtual void OnServerClose(NetState owner)
    {
    }
}<|MERGE_RESOLUTION|>--- conflicted
+++ resolved
@@ -10,23 +10,13 @@
 
 public partial class Gump
 {
-<<<<<<< HEAD
-    public class Gump
-    {
-        private static Serial _nextSerial = (Serial)1;
-        public static readonly byte[] WebRender = StringToBuffer("{ webrender }");
-        public static readonly byte[] NoMove = StringToBuffer("{ nomove }");
-        public static readonly byte[] NoClose = StringToBuffer("{ noclose }");
-        public static readonly byte[] NoDispose = StringToBuffer("{ nodispose }");
-        public static readonly byte[] NoResize = StringToBuffer("{ noresize }");
-=======
     private static Serial _nextSerial = (Serial)1;
 
+    public static readonly byte[] WebRender = StringToBuffer("{ webrender }");
     public static readonly byte[] NoMove = StringToBuffer("{ nomove }");
     public static readonly byte[] NoClose = StringToBuffer("{ noclose }");
     public static readonly byte[] NoDispose = StringToBuffer("{ nodispose }");
     public static readonly byte[] NoResize = StringToBuffer("{ noresize }");
->>>>>>> bd4e6fc3
 
     internal int m_TextEntries, m_Switches;
 
@@ -66,13 +56,9 @@
 
     public bool Closable { get; set; } = true;
 
-<<<<<<< HEAD
-        public bool UseWebRender { get; set; } = false;
-
-        public static int GetTypeID(Type type) => type?.FullName?.GetHashCode(StringComparison.Ordinal) ?? -1;
-=======
+    public bool UseWebRender { get; set; } = false;
+
     public static int GetTypeID(Type type) => type?.FullName?.GetHashCode(StringComparison.Ordinal) ?? -1;
->>>>>>> bd4e6fc3
 
     public void AddPage(int page)
     {
@@ -84,37 +70,25 @@
         Add(new GumpAlphaRegion(x, y, width, height));
     }
 
-<<<<<<< HEAD
-        public void AddBackground(int x, int y, int width, int height, int gumpID)
-        {
-            Add(new GumpBackground(x, y, width, height, gumpID));
-        }
-        public void SendData(Mobile m, string responseMethod, object value)
-        {
-            Entries.Clear();
-
-            var jtext = JsonSerializer.Serialize(value, new JsonSerializerOptions() { WriteIndented = true });
-            Add(new GumpBodyUpdate(responseMethod,
-                Convert.ToBase64String(Encoding.UTF8.GetBytes(jtext))));
-
-            m.SendGump(this);
-        }
-
-        public void AddBody(string body)
-        {
-            Add(new GumpBody(Convert.ToBase64String(Encoding.UTF8.GetBytes(body))));
-        }
-        public void AddButton(
-            int x, int y, int normalID, int pressedID, int buttonID,
-            GumpButtonType type = GumpButtonType.Reply, int param = 0
-        )
-        {
-            Add(new GumpButton(x, y, normalID, pressedID, buttonID, type, param));
-        }
-=======
     public void AddBackground(int x, int y, int width, int height, int gumpID)
     {
         Add(new GumpBackground(x, y, width, height, gumpID));
+    }
+
+    public void SendData(Mobile m, string responseMethod, object value)
+    {
+        Entries.Clear();
+
+        var jtext = JsonSerializer.Serialize(value, new JsonSerializerOptions() { WriteIndented = true });
+        Add(new GumpBodyUpdate(responseMethod,
+            Convert.ToBase64String(Encoding.UTF8.GetBytes(jtext))));
+
+        m.SendGump(this);
+    }
+
+    public void AddBody(string body)
+    {
+        Add(new GumpBody(Convert.ToBase64String(Encoding.UTF8.GetBytes(body))));
     }
 
     public void AddButton(
@@ -124,7 +98,6 @@
     {
         Add(new GumpButton(x, y, normalID, pressedID, buttonID, type, param));
     }
->>>>>>> bd4e6fc3
 
     public void AddCheck(int x, int y, int inactiveID, int activeID, bool initialState, int switchID)
     {
