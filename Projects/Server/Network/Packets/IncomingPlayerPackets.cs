--- conflicted
+++ resolved
@@ -350,24 +350,18 @@
                 continue;
             }
 
+            var isWebResponse = gump.UseWebRender;
             var buttonExists = buttonID == 0; // 0 is always 'close'
 
             if (!buttonExists)
             {
                 foreach (var e in gump.Entries)
                 {
-<<<<<<< HEAD
-                    continue;
-                }
-                var isWebResponse = gump.UseWebRender;
-                var buttonExists = buttonID == 0; // 0 is always 'close'
-=======
                     if (e is GumpButton button && button.ButtonID == buttonID)
                     {
                         buttonExists = true;
                         break;
                     }
->>>>>>> bd4e6fc3
 
                     if (e is GumpImageTileButton tileButton && tileButton.ButtonID == buttonID)
                     {
@@ -377,23 +371,13 @@
                 }
             }
 
-<<<<<<< HEAD
-                if (!isWebResponse && !buttonExists)
-                {
-                    state.LogInfo("Invalid gump response, disconnecting...");
-                    var exception = new InvalidGumpResponseException($"Button {buttonID} doesn't exist");
-                    exception.SetStackTrace(new StackTrace());
-                    NetState.TraceException(exception);
-                    state.Mobile?.SendMessage("Invalid gump response.");
-=======
-            if (!buttonExists)
+            if (!isWebResponse && !buttonExists)
             {
                 state.LogInfo("Invalid gump response, disconnecting...");
                 var exception = new InvalidGumpResponseException($"Button {buttonID} doesn't exist");
                 exception.SetStackTrace(new StackTrace());
                 NetState.TraceException(exception);
                 state.Mobile?.SendMessage("Invalid gump response.");
->>>>>>> bd4e6fc3
 
                 // state.Disconnect("Invalid gump response.");
                 return;
@@ -401,23 +385,13 @@
 
             var switchCount = reader.ReadInt32();
 
-<<<<<<< HEAD
-                if (!isWebResponse && (switchCount < 0 || switchCount > gump.m_Switches))
-                {
-                    state.LogInfo("Invalid gump response, disconnecting...");
-                    var exception = new InvalidGumpResponseException($"Bad switch count {switchCount}");
-                    exception.SetStackTrace(new StackTrace());
-                    NetState.TraceException(exception);
-                    state.Mobile?.SendMessage("Invalid gump response.");
-=======
-            if (switchCount < 0 || switchCount > gump.m_Switches)
+            if (!isWebResponse && (switchCount < 0 || switchCount > gump.m_Switches))
             {
                 state.LogInfo("Invalid gump response, disconnecting...");
                 var exception = new InvalidGumpResponseException($"Bad switch count {switchCount}");
                 exception.SetStackTrace(new StackTrace());
                 NetState.TraceException(exception);
                 state.Mobile?.SendMessage("Invalid gump response.");
->>>>>>> bd4e6fc3
 
                 // state.Disconnect("Invalid gump response.");
                 return;
@@ -432,7 +406,7 @@
 
             var textCount = reader.ReadInt32();
 
-            if (textCount < 0 || textCount > gump.m_TextEntries)
+            if (!isWebResponse && (textCount < 0 || textCount > gump.m_TextEntries))
             {
                 state.LogInfo("Invalid gump response, disconnecting...");
                 var exception = new InvalidGumpResponseException($"Bad text entry count {textCount}");
@@ -446,16 +420,12 @@
 
             var textEntries = new TextRelay[textCount];
 
-<<<<<<< HEAD
-                if (!isWebResponse && (textCount < 0 || textCount > gump.m_TextEntries))
-=======
             for (var i = 0; i < textEntries.Length; ++i)
             {
                 int entryID = reader.ReadUInt16();
                 int textLength = reader.ReadUInt16();
 
                 if (textLength > 239)
->>>>>>> bd4e6fc3
                 {
                     state.LogInfo("Invalid gump response, disconnecting...");
                     var exception = new InvalidGumpResponseException($"Text entry {i} is too long ({textLength})");
@@ -471,14 +441,12 @@
                 textEntries[i] = new TextRelay(entryID, text);
             }
 
-            state.RemoveGump(gump);
-
-<<<<<<< HEAD
-                if (!isWebResponse)
-                    state.RemoveGump(gump);
-=======
+            if (!isWebResponse)
+            {
+                state.RemoveGump(gump);
+            }
+
             var prof = GumpProfile.Acquire(gump.GetType());
->>>>>>> bd4e6fc3
 
             prof?.Start();
 
