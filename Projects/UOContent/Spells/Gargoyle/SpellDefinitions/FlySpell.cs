using System;

namespace Server.Spells
{
    public class FlySpell : Spell
    {
        private static readonly SpellInfo _info = new("Gargoyle Flight", null, -1, 9002);
        private bool m_Stop;

<<<<<<< HEAD
        public FlySpell(Mobile caster) : base(caster, null, m_Info)
=======
        public FlySpell(Mobile caster)
            : base(caster, null, _info)
>>>>>>> e5f55a42
        {
        }

        public override bool ClearHandsOnCast => false;

        public override bool RevealOnCast => false;

        public override double CastDelayFastScalar => 0;

        public override TimeSpan CastDelayBase => TimeSpan.FromSeconds(.25);

        public override TimeSpan GetCastRecovery() => TimeSpan.Zero;

        public override int GetMana() => 0;

        public override bool ConsumeReagents() => true;

        public override bool CheckFizzle() => true;

        public void Stop()
        {
            m_Stop = true;
            Disturb(DisturbType.Hurt, false);
        }

        public override bool CheckDisturb(DisturbType type, bool checkFirst, bool resistable) =>
            type != DisturbType.EquipRequest && type != DisturbType.UseRequest;

        public override void DoHurtFizzle()
        {
        }

        public override void DoFizzle()
        {
        }

        public override void OnDisturb(DisturbType type, bool message)
        {
            if (message && !m_Stop)
            {
                Caster.SendLocalizedMessage(1113192); // You have been disrupted while attempting to fly!
            }
        }

        public override void OnCast()
        {
            Caster.Flying = false;
            BuffInfo.RemoveBuff(Caster, BuffIcon.Fly);
            Caster.Animate(60, 10, 1, true, false, 0);
            Caster.SendLocalizedMessage(1112567); // You are flying.
            Caster.Flying = true;
            BuffInfo.AddBuff(Caster, new BuffInfo(BuffIcon.Fly, 1112567));
            FinishSequence();
        }
    }
}<|MERGE_RESOLUTION|>--- conflicted
+++ resolved
@@ -7,12 +7,7 @@
         private static readonly SpellInfo _info = new("Gargoyle Flight", null, -1, 9002);
         private bool m_Stop;
 
-<<<<<<< HEAD
-        public FlySpell(Mobile caster) : base(caster, null, m_Info)
-=======
-        public FlySpell(Mobile caster)
-            : base(caster, null, _info)
->>>>>>> e5f55a42
+        public FlySpell(Mobile caster) : base(caster, null, _info)
         {
         }
 
