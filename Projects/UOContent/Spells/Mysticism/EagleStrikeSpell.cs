﻿using System;
using Server.Targeting;

namespace Server.Spells.Mysticism
{
    public class EagleStrikeSpell : MysticSpell, ISpellTargetingMobile
    {
        private static readonly SpellInfo _info = new(
            "Eagle Strike",
            "Kal Por Xen",
            -1,
            9002,
            Reagent.Bloodmoss,
            Reagent.Bone,
            Reagent.SpidersSilk,
            Reagent.MandrakeRoot
        );

        public EagleStrikeSpell(Mobile caster, Item scroll = null) : base(caster, scroll, _info)
        {
        }

        public override SpellCircle Circle => SpellCircle.Third;

        public void Target(Mobile m)
        {
            if (CheckHSequence(m))
            {
<<<<<<< HEAD
                /* Conjures a magical eagle that assaults the Target with its talons, dealing energy damage. */

=======
>>>>>>> fbf60b65
                SpellHelper.Turn(Caster, m);

                if (Core.SA && HasDelayedDamageContext(m))
                {
                    DoHurtFizzle();
                    return;
                }

                var source = Caster;

                if (SpellHelper.CheckReflect(2, ref source, ref m))
                {
                    Timer.StartTimer(TimeSpan.FromSeconds(0.5), () =>
                    {
<<<<<<< HEAD
=======
                        /* Conjures a magical eagle that assaults the Target with its talons, dealing energy damage. */
>>>>>>> fbf60b65
                        source.MovingEffect(m, 0x407A, 8, 1, false, true, 0, 0);
                        source.PlaySound(0x2EE);
                    });
                }

                Caster.MovingParticles(m, 0x407A, 7, 0, false, true, 0, 0, 0xBBE, 0xFA6, 0xFFFF, 0);
                Caster.PlaySound(0x2EE);

                Timer.StartTimer(TimeSpan.FromSeconds(1.0), () => Damage(m));
            }

            FinishSequence();
        }

        public override void OnCast()
        {
            Caster.Target = new SpellTargetMobile(this, TargetFlags.Harmful);
        }

        private void Damage(Mobile to)
        {
            if (to == null)
            {
                return;
            }

            double damage = GetNewAosDamage(19, 1, 5, to);

            SpellHelper.Damage(this, to, damage, 0, 0, 0, 0, 100);

            to.PlaySound(0x64D);
        }
    }
}<|MERGE_RESOLUTION|>--- conflicted
+++ resolved
@@ -26,11 +26,6 @@
         {
             if (CheckHSequence(m))
             {
-<<<<<<< HEAD
-                /* Conjures a magical eagle that assaults the Target with its talons, dealing energy damage. */
-
-=======
->>>>>>> fbf60b65
                 SpellHelper.Turn(Caster, m);
 
                 if (Core.SA && HasDelayedDamageContext(m))
@@ -45,10 +40,7 @@
                 {
                     Timer.StartTimer(TimeSpan.FromSeconds(0.5), () =>
                     {
-<<<<<<< HEAD
-=======
                         /* Conjures a magical eagle that assaults the Target with its talons, dealing energy damage. */
->>>>>>> fbf60b65
                         source.MovingEffect(m, 0x407A, 8, 1, false, true, 0, 0);
                         source.PlaySound(0x2EE);
                     });
