<<<<<<< HEAD
using Server.Collections;
=======
﻿using Server.Collections;
>>>>>>> fbf60b65

namespace Server.Spells.Mysticism
{
    public class NetherCycloneSpell : MysticSpell, ISpellTargetingPoint3D
    {
        private static readonly SpellInfo _info = new(
            "Nether Cyclone",
            "Grav Hur",
            -1,
            9002,
            Reagent.MandrakeRoot,
            Reagent.Nightshade,
            Reagent.SulfurousAsh,
            Reagent.Bloodmoss
        );

        public NetherCycloneSpell(Mobile caster, Item scroll = null) : base(caster, scroll, _info)
        {
        }

        public override SpellCircle Circle => SpellCircle.Eighth;

        public void Target(IPoint3D p)
        {
            var loc = (p as Item)?.GetWorldLocation() ?? new Point3D(p);

            if (SpellHelper.CheckTown(loc, Caster) && CheckSequence())
            {
                /* Summons a gale of lethal winds that strikes all Targets within a radius around
                 * the Target's Location, dealing chaos damage. In addition to inflicting damage,
                 * each Target of the Nether Cyclone temporarily loses a percentage of mana and
                 * stamina. The effectiveness of the Nether Cyclone is determined by a comparison
                 * between the Caster's Mysticism and either Focus or Imbuing (whichever is greater)
                 * skills and the Resisting Spells skill of the Target.
                 */

                SpellHelper.Turn(Caster, p);

                var map = Caster.Map;

                if (map != null)
                {
                    using var pool = PooledRefQueue<Mobile>.Create();
                    var pvp = false;

                    PlayEffect(loc, Caster.Map);

                    foreach (var m in map.GetMobilesInRange(loc, 2))
                    {
                        if (m == Caster)
                        {
                            continue;
                        }

                        if (SpellHelper.ValidIndirectTarget(Caster, m) && Caster.CanBeHarmful(m, false) && Caster.CanSee(m))
                        {
                            if (!Caster.InLOS(m))
                            {
                                continue;
                            }

                            pool.Enqueue(m);

                            if (m.Player)
                            {
                                pvp = true;
                            }
                        }
                    }

                    var damage = GetNewAosDamage(51, 1, 5, pvp);
<<<<<<< HEAD
                    var reduction = (GetBaseSkill(Caster) + GetBoostSkill(Caster)) / 1200.0;
=======
                    var reduction = (GetBaseSkill(Caster) + GetDamageSkill(Caster)) / 1200.0;
>>>>>>> fbf60b65

                    while (pool.Count > 0)
                    {
                        var m = pool.Dequeue();
                        Caster.DoHarmful(m);
                        SpellHelper.Damage(this, m, damage, 0, 0, 0, 0, 0, 100);

                        var resistedReduction = reduction - m.Skills.MagicResist.Value / 800.0;

                        m.Stam -= (int)(m.StamMax * resistedReduction);
                        m.Mana -= (int)(m.ManaMax * resistedReduction);
                    }
                }
            }

            FinishSequence();
        }

        public override void OnCast()
        {
            Caster.Target = new SpellTargetPoint3D(this);
        }

        private static void PlayEffect(Point3D p, Map map)
        {
            Effects.PlaySound(p, map, 0x64F);

            PlaySingleEffect(p, map, -1, 1, -1, 1);
            PlaySingleEffect(p, map, -2, 0, -3, -1);
            PlaySingleEffect(p, map, -3, -1, -1, 1);
            PlaySingleEffect(p, map, 1, 3, -1, 1);
            PlaySingleEffect(p, map, -1, 1, 1, 3);
        }

        private static void PlaySingleEffect(Point3D p, Map map, int a, int b, int c, int d)
        {
            int x = p.X, y = p.Y, z = p.Z + 18;

            SendEffectPacket(p, map, new Point3D(x + a, y + c, z), new Point3D(x + a, y + c, z));
            SendEffectPacket(p, map, new Point3D(x + b, y + c, z), new Point3D(x + b, y + c, z));
            SendEffectPacket(p, map, new Point3D(x + b, y + d, z), new Point3D(x + b, y + d, z));
            SendEffectPacket(p, map, new Point3D(x + a, y + d, z), new Point3D(x + a, y + d, z));

            SendEffectPacket(p, map, new Point3D(x + b, y + c, z), new Point3D(x + a, y + c, z));
            SendEffectPacket(p, map, new Point3D(x + b, y + d, z), new Point3D(x + b, y + c, z));
            SendEffectPacket(p, map, new Point3D(x + a, y + d, z), new Point3D(x + b, y + d, z));
            SendEffectPacket(p, map, new Point3D(x + a, y + c, z), new Point3D(x + a, y + d, z));
        }

        private static void SendEffectPacket(Point3D p, Map map, Point3D orig, Point3D dest)
        {
            Effects.SendMovingEffect(
                p,
                map,
                0x375A,
                orig,
                dest,
                0,
                0,
                false,
                false,
                0x49A,
                0x4
            );
        }
    }
}<|MERGE_RESOLUTION|>--- conflicted
+++ resolved
@@ -1,8 +1,4 @@
-<<<<<<< HEAD
 using Server.Collections;
-=======
-﻿using Server.Collections;
->>>>>>> fbf60b65
 
 namespace Server.Spells.Mysticism
 {
@@ -74,11 +70,7 @@
                     }
 
                     var damage = GetNewAosDamage(51, 1, 5, pvp);
-<<<<<<< HEAD
-                    var reduction = (GetBaseSkill(Caster) + GetBoostSkill(Caster)) / 1200.0;
-=======
                     var reduction = (GetBaseSkill(Caster) + GetDamageSkill(Caster)) / 1200.0;
->>>>>>> fbf60b65
 
                     while (pool.Count > 0)
                     {
