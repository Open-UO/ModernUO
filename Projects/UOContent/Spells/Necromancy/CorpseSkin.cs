using System;
using System.Collections.Generic;
using Server.Targeting;

namespace Server.Spells.Necromancy
{
    public class CorpseSkinSpell : NecromancerSpell, ISpellTargetingMobile
    {
        private static readonly SpellInfo _info = new(
            "Corpse Skin",
            "In Agle Corp Ylem",
            203,
            9051,
            Reagent.BatWing,
            Reagent.GraveDust
        );

        private static readonly Dictionary<Mobile, ExpireTimer> _table = new();

        private static readonly ResistanceMod[] _mods =
        {
            new(ResistanceType.Fire, -15),
            new(ResistanceType.Poison, -15),
            new(ResistanceType.Cold, +10),
            new(ResistanceType.Physical, +10)
        };

        public CorpseSkinSpell(Mobile caster, Item scroll = null) : base(caster, scroll, _info)
        {
        }

        public override TimeSpan CastDelayBase => TimeSpan.FromSeconds(1.5);

        public override double RequiredSkill => 20.0;
        public override int RequiredMana => 11;

        public void Target(Mobile m)
        {
            if (m == null)
            {
                return;
            }

            if (CheckHSequence(m))
            {
                SpellHelper.Turn(Caster, m);

                /* Transmogrifies the flesh of the target creature or player to resemble rotted corpse flesh,
                 * making them more vulnerable to Fire and Poison damage,
                 * but increasing their resistance to Physical and Cold damage.
                 *
                 * The effect lasts for ((Spirit Speak skill level - target's Resist Magic skill level) / 25 ) + 40 seconds.
                 *
                 * NOTE: Algorithm above is fixed point, should be:
                 * ((ss-mr)/2.5) + 40
                 *
                 * NOTE: Resistance is not checked if targeting yourself
                 */

                if (_table.TryGetValue(m, out var timer))
                {
                    timer.DoExpire();
                }
                else
                {
                    m.SendLocalizedMessage(1061689); // Your skin turns dry and corpselike.
                }

                m.Spell?.OnCasterHurt();

                m.FixedParticles(0x373A, 1, 15, 9913, 67, 7, EffectLayer.Head);
                m.PlaySound(0x1BB);

                var ss = GetDamageSkill(Caster);
                var mr = Caster == m ? 0.0 : GetResistSkill(m);
                m.CheckSkill(SkillName.MagicResist, 0.0, 120.0); // Skill check for gain

                var duration = TimeSpan.FromSeconds((ss - mr) / 2.5 + 40.0);

                timer = new ExpireTimer(m, duration);
                timer.Start();

                BuffInfo.AddBuff(m, new BuffInfo(BuffIcon.CorpseSkin, 1075663, duration, m));

                _table[m] = timer;

                for (var i = 0; i < _mods.Length; ++i)
                {
                    m.AddResistanceMod(_mods[i]);
                }

                HarmfulSpell(m);
            }

            FinishSequence();
        }

        public override void OnCast()
        {
            Caster.Target = new SpellTargetMobile(this, TargetFlags.Harmful, Core.ML ? 10 : 12);
        }

        public static bool RemoveCurse(Mobile m)
        {
            if (!_table.TryGetValue(m, out var t))
            {
                return false;
            }

            m.SendLocalizedMessage(1061688); // Your skin returns to normal.
            t?.DoExpire();
            return true;
        }

        private class ExpireTimer : Timer
        {
<<<<<<< HEAD
            private readonly Mobile m_Mobile;
=======
            private Mobile _mobile;
            private ResistanceMod[] _mods;
>>>>>>> 068bafd9

            public ExpireTimer(Mobile m, TimeSpan delay) : base(delay)
            {
<<<<<<< HEAD
                m_Mobile = m;
=======
                _mobile = m;
                _mods = mods;
>>>>>>> 068bafd9
            }

            public void DoExpire()
            {
                for (var i = 0; i < _mods.Length; ++i)
                {
<<<<<<< HEAD
                    m_Mobile.RemoveResistanceMod(_mods[i]);
=======
                    _mobile.RemoveResistanceMod(_mods[i]);
>>>>>>> 068bafd9
                }

                Stop();
                BuffInfo.RemoveBuff(_mobile, BuffIcon.CorpseSkin);
                _table.Remove(_mobile);
            }

            protected override void OnTick()
            {
                _mobile.SendLocalizedMessage(1061688); // Your skin returns to normal.
                DoExpire();
            }
        }
    }
}<|MERGE_RESOLUTION|>--- conflicted
+++ resolved
@@ -16,14 +16,6 @@
         );
 
         private static readonly Dictionary<Mobile, ExpireTimer> _table = new();
-
-        private static readonly ResistanceMod[] _mods =
-        {
-            new(ResistanceType.Fire, -15),
-            new(ResistanceType.Poison, -15),
-            new(ResistanceType.Cold, +10),
-            new(ResistanceType.Physical, +10)
-        };
 
         public CorpseSkinSpell(Mobile caster, Item scroll = null) : base(caster, scroll, _info)
         {
@@ -77,16 +69,24 @@
 
                 var duration = TimeSpan.FromSeconds((ss - mr) / 2.5 + 40.0);
 
-                timer = new ExpireTimer(m, duration);
+                ResistanceMod[] mods =
+                {
+                    new(ResistanceType.Fire, -15),
+                    new(ResistanceType.Poison, -15),
+                    new(ResistanceType.Cold, +10),
+                    new(ResistanceType.Physical, +10)
+                };
+
+                timer = new ExpireTimer(m, mods, duration);
                 timer.Start();
 
                 BuffInfo.AddBuff(m, new BuffInfo(BuffIcon.CorpseSkin, 1075663, duration, m));
 
                 _table[m] = timer;
 
-                for (var i = 0; i < _mods.Length; ++i)
+                for (var i = 0; i < mods.Length; ++i)
                 {
-                    m.AddResistanceMod(_mods[i]);
+                    m.AddResistanceMod(mods[i]);
                 }
 
                 HarmfulSpell(m);
@@ -114,32 +114,20 @@
 
         private class ExpireTimer : Timer
         {
-<<<<<<< HEAD
-            private readonly Mobile m_Mobile;
-=======
             private Mobile _mobile;
             private ResistanceMod[] _mods;
->>>>>>> 068bafd9
 
-            public ExpireTimer(Mobile m, TimeSpan delay) : base(delay)
+            public ExpireTimer(Mobile m, ResistanceMod[] mods, TimeSpan delay) : base(delay)
             {
-<<<<<<< HEAD
-                m_Mobile = m;
-=======
                 _mobile = m;
                 _mods = mods;
->>>>>>> 068bafd9
             }
 
             public void DoExpire()
             {
                 for (var i = 0; i < _mods.Length; ++i)
                 {
-<<<<<<< HEAD
-                    m_Mobile.RemoveResistanceMod(_mods[i]);
-=======
                     _mobile.RemoveResistanceMod(_mods[i]);
->>>>>>> 068bafd9
                 }
 
                 Stop();
