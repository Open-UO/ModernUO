--- conflicted
+++ resolved
@@ -84,11 +84,7 @@
         {
             if (_table.Remove(m, out var mod))
             {
-<<<<<<< HEAD
-                mod?.Remove();
-=======
                 mod.Remove();
->>>>>>> c5d1927d
                 return true;
             }
 
