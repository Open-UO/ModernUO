using System;
using System.Collections.Generic;
using Server.Items;
using Server.Mobiles;
using Server.Spells;
using Server.Spells.Necromancy;
using Server.Spells.Ninjitsu;

namespace Server.Spells.Ninjitsu
{
    public class MirrorImage : NinjaSpell
    {
        private static readonly Dictionary<Mobile, int> _cloneCount = new();

        private static readonly SpellInfo _info = new(
            "Mirror Image",
            null,
            -1,
            9002
        );

        public MirrorImage(Mobile caster, Item scroll) : base(caster, scroll, _info)
        {
        }

        public override TimeSpan CastDelayBase => TimeSpan.FromSeconds(1.5);

        public override double RequiredSkill => Core.ML ? 20.0 : 40.0;
        public override int RequiredMana => 10;

        public override bool BlockedByAnimalForm => false;

        public static bool HasClone(Mobile m) => _cloneCount.ContainsKey(m);

        public static void AddClone(Mobile m)
        {
            if (m == null)
            {
                return;
            }

            _cloneCount[m] = 1 + (_cloneCount.TryGetValue(m, out var count) ? count : 0);
        }

        public static void RemoveClone(Mobile m)
        {
            if (m == null || !_cloneCount.TryGetValue(m, out var count))
            {
                return;
            }

            if (count <= 1)
            {
                _cloneCount.Remove(m);
            }
            else
            {
                _cloneCount[m]--;
            }
        }

        public override bool CheckCast()
        {
            if (Caster.Mounted)
            {
                Caster.SendLocalizedMessage(1063132); // You cannot use this ability while mounted.
                return false;
            }

            if (Caster.Followers + 1 > Caster.FollowersMax)
            {
                // You cannot summon a mirror image because you have too many followers.
                Caster.SendLocalizedMessage(1063133);
                return false;
            }

            if (TransformationSpellHelper.UnderTransformation(Caster, typeof(HorrificBeastSpell)))
            {
                Caster.SendLocalizedMessage(1061091); // You cannot cast that spell in this form.
                return false;
            }

            return base.CheckCast();
        }

        public override bool CheckDisturb(DisturbType type, bool firstCircle, bool resistable) => false;

        public override void OnBeginCast()
        {
            base.OnBeginCast();

            Caster.SendLocalizedMessage(1063134); // You begin to summon a mirror image of yourself.
        }

        public override void OnCast()
        {
            if (Caster.Mounted)
            {
                Caster.SendLocalizedMessage(1063132); // You cannot use this ability while mounted.
            }
            else if (Caster.Followers + 1 > Caster.FollowersMax)
            {
                // You cannot summon a mirror image because you have too many followers.
                Caster.SendLocalizedMessage(1063133);
            }
            else if (TransformationSpellHelper.UnderTransformation(Caster, typeof(HorrificBeastSpell)))
            {
                Caster.SendLocalizedMessage(1061091); // You cannot cast that spell in this form.
            }
            else if (CheckSequence())
            {
                Caster.FixedParticles(0x376A, 1, 14, 0x13B5, EffectLayer.Waist);
                Caster.PlaySound(0x511);

                new Clone(Caster).MoveToWorld(Caster.Location, Caster.Map);
            }

            FinishSequence();
        }
    }
}

namespace Server.Mobiles
{
    [Serializable(0)]
    public partial class Clone : BaseCreature
    {
        private Mobile _caster;

        public Clone(Mobile caster) : base(AIType.AI_Melee, FightMode.None)
        {
<<<<<<< HEAD
            SetSpeed(0.3, 1.0);
            _caster = caster;
=======
            m_Caster = caster;
>>>>>>> 068bafd9

            Body = caster.Body;

            Hue = caster.Hue;
            Female = caster.Female;

            Name = caster.Name;
            NameHue = caster.NameHue;

            Title = caster.Title;
            Kills = caster.Kills;

            HairItemID = caster.HairItemID;
            HairHue = caster.HairHue;

            FacialHairItemID = caster.FacialHairItemID;
            FacialHairHue = caster.FacialHairHue;

            for (var i = 0; i < caster.Skills.Length; ++i)
            {
                Skills[i].Base = caster.Skills[i].Base;
                Skills[i].Cap = caster.Skills[i].Cap;
            }

            for (var i = 0; i < caster.Items.Count; i++)
            {
                AddItem(CloneItem(caster.Items[i]));
            }

            Warmode = true;

            Summoned = true;
            SummonMaster = caster;

            ControlOrder = OrderType.Follow;
            ControlTarget = caster;

            var duration = TimeSpan.FromSeconds(30 + caster.Skills.Ninjitsu.Fixed / 40);

            new UnsummonTimer(this, duration).Start();
            SummonEnd = Core.Now + duration;

            MirrorImage.AddClone(_caster);
        }

        protected override BaseAI ForcedAI => new CloneAI(this);

        public override bool DeleteCorpseOnDeath => true;

        public override bool IsDispellable => false;
        public override bool Commandable => false;

        public override bool IsHumanInTown() => false;

        private Item CloneItem(Item item) =>
            new(item.ItemID)
            {
                Hue = item.Hue,
                Layer = item.Layer
            };

        public override void OnDamage(int amount, Mobile from, bool willKill)
        {
            Delete();
        }

        public override void OnDelete()
        {
            Effects.SendLocationParticles(
                EffectItem.Create(Location, Map, EffectItem.DefaultDuration),
                0x3728,
                10,
                15,
                5042
            );

            base.OnDelete();
        }

        public override void OnAfterDelete()
        {
            MirrorImage.RemoveClone(_caster);
            base.OnAfterDelete();
        }

        [AfterDeserialization]
        private void AfterDeserialization()
        {
            MirrorImage.AddClone(_caster);
        }
    }

    public class CloneAI : BaseAI
    {
        public CloneAI(Clone m) : base(m) => m.CurrentSpeed = m.ActiveSpeed;

        public override bool CanDetectHidden => false;

        public override bool Think()
        {
            // Clones only follow their owners
            var master = m_Mobile.SummonMaster;

            if (master?.Map == m_Mobile.Map && master?.InRange(m_Mobile, m_Mobile.RangePerception) == true)
            {
                var iCurrDist = (int)m_Mobile.GetDistanceToSqrt(master);
                var bRun = iCurrDist > 5;

                WalkMobileRange(master, 2, bRun, 0, 1);
            }
            else
            {
                WalkRandom(2, 2, 1);
            }

            return true;
        }
    }
}<|MERGE_RESOLUTION|>--- conflicted
+++ resolved
@@ -1,5 +1,6 @@
 using System;
 using System.Collections.Generic;
+using ModernUO.Serialization;
 using Server.Items;
 using Server.Mobiles;
 using Server.Spells;
@@ -122,19 +123,15 @@
 
 namespace Server.Mobiles
 {
-    [Serializable(0)]
+    [SerializationGenerator(0)]
     public partial class Clone : BaseCreature
     {
+        [SerializableField(0)]
         private Mobile _caster;
 
         public Clone(Mobile caster) : base(AIType.AI_Melee, FightMode.None)
         {
-<<<<<<< HEAD
-            SetSpeed(0.3, 1.0);
             _caster = caster;
-=======
-            m_Caster = caster;
->>>>>>> 068bafd9
 
             Body = caster.Body;
 
@@ -189,12 +186,14 @@
 
         public override bool IsHumanInTown() => false;
 
-        private Item CloneItem(Item item) =>
-            new(item.ItemID)
-            {
-                Hue = item.Hue,
-                Layer = item.Layer
-            };
+        private Item CloneItem(Item item)
+        {
+            var newItem = new Item(item.ItemID);
+            newItem.Hue = item.Hue;
+            newItem.Layer = item.Layer;
+
+            return newItem;
+        }
 
         public override void OnDamage(int amount, Mobile from, bool willKill)
         {
@@ -226,7 +225,10 @@
             MirrorImage.AddClone(_caster);
         }
     }
-
+}
+
+namespace Server.Mobiles
+{
     public class CloneAI : BaseAI
     {
         public CloneAI(Clone m) : base(m) => m.CurrentSpeed = m.ActiveSpeed;
