using Server.Items;

namespace Server.Spells.Second
{
    public class RemoveTrapSpell : MagerySpell, ISpellTargetingItem
    {
        private static readonly SpellInfo _info = new(
            "Remove Trap",
            "An Jux",
            212,
            9001,
            Reagent.Bloodmoss,
            Reagent.SulfurousAsh
        );

        public RemoveTrapSpell(Mobile caster, Item scroll = null) : base(caster, scroll, _info)
        {
        }

        public override SpellCircle Circle => SpellCircle.Second;

        public void Target(Item item)
        {
            if (item is not TrappableContainer cont)
            {
                Caster.SendLocalizedMessage(502373); // That doesn't appear to be trapped
            }
            else if (cont.TrapType != TrapType.None && cont.TrapType != TrapType.MagicTrap)
            {
                DoFizzle();
            }
            else if (CheckSequence())
            {
                SpellHelper.Turn(Caster, item);

                var loc = item.GetWorldLocation();

                Effects.SendLocationParticles(
                    EffectItem.Create(loc, item.Map, EffectItem.DefaultDuration),
                    0x376A,
                    9,
                    32,
                    5015
                );
                Effects.PlaySound(loc, item.Map, 0x1F0);

                cont.TrapType = TrapType.None;
                cont.TrapPower = 0;
                cont.TrapLevel = 0;
            }

            FinishSequence();
        }

        public override void OnCast()
        {
<<<<<<< HEAD
            Caster.Target = new SpellTargetItem(this, TargetFlags.None, Core.ML ? 10 : 12);
            Caster.SendLocalizedMessage(502368);
=======
            Caster.Target = new SpellTargetItem(this, range: Core.ML ? 10 : 12);
            Caster.SendMessage("What do you wish to untrap?"); // TODO: Localization?
>>>>>>> bea20f36
        }
    }
}<|MERGE_RESOLUTION|>--- conflicted
+++ resolved
@@ -54,13 +54,8 @@
 
         public override void OnCast()
         {
-<<<<<<< HEAD
-            Caster.Target = new SpellTargetItem(this, TargetFlags.None, Core.ML ? 10 : 12);
+            Caster.Target = new SpellTargetItem(this, range: Core.ML ? 10 : 12);
             Caster.SendLocalizedMessage(502368);
-=======
-            Caster.Target = new SpellTargetItem(this, range: Core.ML ? 10 : 12);
-            Caster.SendMessage("What do you wish to untrap?"); // TODO: Localization?
->>>>>>> bea20f36
         }
     }
 }