--- conflicted
+++ resolved
@@ -24,11 +24,7 @@
 
         public void Target(Mobile m)
         {
-<<<<<<< HEAD
-            if (!(m is BaseCreature bc && bc.IsDispellable))
-=======
             if (m is not BaseCreature { IsDispellable: true } bc)
->>>>>>> 5df7bf6a
             {
                 Caster.SendLocalizedMessage(1005049); // That cannot be dispelled.
             }
