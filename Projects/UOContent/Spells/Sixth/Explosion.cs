using System;
using Server.Targeting;

namespace Server.Spells.Sixth
{
    public class ExplosionSpell : MagerySpell, ISpellTargetingMobile
    {
        private static readonly SpellInfo _info = new(
            "Explosion",
            "Vas Ort Flam",
            230,
            9041,
            Reagent.Bloodmoss,
            Reagent.MandrakeRoot
        );

        public ExplosionSpell(Mobile caster, Item scroll = null) : base(caster, scroll, _info)
        {
        }

        public override SpellCircle Circle => SpellCircle.Sixth;

        public override Type[] DelayedDamageSpellFamilyStacking => AOSNoDelayedDamageStackingSelf;

        public override bool DelayedDamage => false;

        public void Target(Mobile m)
        {
            if (Core.SA && HasDelayedDamageContext(m))
            {
                DoHurtFizzle();
                return;
            }

            if (Caster.CanBeHarmful(m) && CheckSequence())
            {
                Mobile defender = m;

                SpellHelper.Turn(Caster, m);
                SpellHelper.CheckReflect((int)Circle, Caster, ref m);

                var t = new InternalTimer(this, Caster, defender, m).Start();
            }

            FinishSequence();
        }

        public override void OnCast()
        {
            Caster.Target = new SpellTargetMobile(this, TargetFlags.Harmful, Core.ML ? 10 : 12);
        }

        private class InternalTimer : Timer
        {
            private readonly Mobile _attacker;
            private readonly Mobile _defender;
            private readonly MagerySpell _spell;
            private readonly Mobile _target;

            public InternalTimer(MagerySpell spell, Mobile attacker, Mobile defender, Mobile target)
                : base(TimeSpan.FromSeconds(Core.AOS ? 3.0 : 2.5))
            {
                _spell = spell;
                _attacker = attacker;
                _defender = defender;
                _target = target;

<<<<<<< HEAD
                m_Spell?.StartDelayedDamageContext(m_Attacker, this);
=======
                _spell?.StartDelayedDamageContext(_attacker, this);
>>>>>>> 171df322
            }

            protected override void OnTick()
            {
                if (_attacker.HarmfulCheck(_defender))
                {
                    double damage;

                    if (Core.AOS)
                    {
                        damage = _spell.GetNewAosDamage(40, 1, 5, _defender);
                    }
                    else
                    {
                        damage = Utility.Random(23, 22);

                        if (_spell.CheckResisted(_target))
                        {
                            damage *= 0.75;

                            _target.SendLocalizedMessage(501783); // You feel yourself resisting magical energy.
                        }

                        damage *= _spell.GetDamageScalar(_target);
                    }

                    _target.FixedParticles(0x36BD, 20, 10, 5044, EffectLayer.Head);
                    _target.PlaySound(0x307);

                    SpellHelper.Damage(_spell, _target, damage, 0, 100, 0, 0, 0);

                    _spell?.RemoveDelayedDamageContext(_attacker);
                }
            }
        }
    }
}<|MERGE_RESOLUTION|>--- conflicted
+++ resolved
@@ -65,11 +65,7 @@
                 _defender = defender;
                 _target = target;
 
-<<<<<<< HEAD
-                m_Spell?.StartDelayedDamageContext(m_Attacker, this);
-=======
                 _spell?.StartDelayedDamageContext(_attacker, this);
->>>>>>> 171df322
             }
 
             protected override void OnTick()
