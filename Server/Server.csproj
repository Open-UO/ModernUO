--- conflicted
+++ resolved
@@ -1,257 +1,250 @@
-﻿<?xml version="1.0" encoding="utf-8"?>
-<Project ToolsVersion="12.0" DefaultTargets="Build" xmlns="http://schemas.microsoft.com/developer/msbuild/2003">
-  <PropertyGroup>
-    <Configuration Condition=" '$(Configuration)' == '' ">Debug</Configuration>
-    <Platform Condition=" '$(Platform)' == '' ">x86</Platform>
-    <ProjectGuid>{0B33CEEB-88E1-49A6-8D7D-AF6A5A357087}</ProjectGuid>
-    <OutputType>Exe</OutputType>
-    <NoStandardLibraries>false</NoStandardLibraries>
-    <AssemblyName>RunUO</AssemblyName>
-    <TargetFrameworkVersion>v4.7.1</TargetFrameworkVersion>
-    <TargetFrameworkProfile>
-    </TargetFrameworkProfile>
-    <FileAlignment>512</FileAlignment>
-    <PublishUrl>publish\</PublishUrl>
-    <Install>true</Install>
-    <InstallFrom>Disk</InstallFrom>
-    <UpdateEnabled>false</UpdateEnabled>
-    <UpdateMode>Foreground</UpdateMode>
-    <UpdateInterval>7</UpdateInterval>
-    <UpdateIntervalUnits>Days</UpdateIntervalUnits>
-    <UpdatePeriodically>false</UpdatePeriodically>
-    <UpdateRequired>false</UpdateRequired>
-    <MapFileExtensions>true</MapFileExtensions>
-    <ApplicationRevision>0</ApplicationRevision>
-    <ApplicationVersion>1.0.0.%2a</ApplicationVersion>
-    <IsWebBootstrapper>false</IsWebBootstrapper>
-    <UseApplicationTrust>false</UseApplicationTrust>
-    <BootstrapperEnabled>true</BootstrapperEnabled>
-  </PropertyGroup>
-  <PropertyGroup>
-    <RootNamespace>Server</RootNamespace>
-  </PropertyGroup>
-  <PropertyGroup>
-    <ApplicationIcon>runuo.ico</ApplicationIcon>
-  </PropertyGroup>
-  <PropertyGroup>
-    <StartupObject>Server.Core</StartupObject>
-  </PropertyGroup>
-  <PropertyGroup Condition="'$(Configuration)|$(Platform)' == 'Debug|AnyCPU'">
-    <DebugSymbols>true</DebugSymbols>
-    <OutputPath>..\</OutputPath>
-    <DefineConstants>TRACE;DEBUG;NEWTIMERS;NEWPARENT</DefineConstants>
-    <AllowUnsafeBlocks>true</AllowUnsafeBlocks>
-    <DebugType>full</DebugType>
-    <PlatformTarget>AnyCPU</PlatformTarget>
-    <ErrorReport>prompt</ErrorReport>
-    <CodeAnalysisRuleSet>MinimumRecommendedRules.ruleset</CodeAnalysisRuleSet>
-    <UseVSHostingProcess>false</UseVSHostingProcess>
-    <Prefer32Bit>false</Prefer32Bit>
-  </PropertyGroup>
-  <PropertyGroup Condition="'$(Configuration)|$(Platform)' == 'Release|AnyCPU'">
-    <OutputPath>..\</OutputPath>
-    <DefineConstants>TRACE;NEWTIMERS;NEWPARENT</DefineConstants>
-    <AllowUnsafeBlocks>true</AllowUnsafeBlocks>
-    <Optimize>true</Optimize>
-    <DebugType>pdbonly</DebugType>
-    <PlatformTarget>AnyCPU</PlatformTarget>
-    <ErrorReport>prompt</ErrorReport>
-    <CodeAnalysisRuleSet>MinimumRecommendedRules.ruleset</CodeAnalysisRuleSet>
-    <UseVSHostingProcess>false</UseVSHostingProcess>
-    <Prefer32Bit>false</Prefer32Bit>
-  </PropertyGroup>
-<<<<<<< HEAD
-  <PropertyGroup Condition="'$(Configuration)|$(Platform)' == 'Debug|x64'">
-    <DebugSymbols>true</DebugSymbols>
-    <OutputPath>..\</OutputPath>
-    <DefineConstants>TRACE;DEBUG;NEWTIMERS, NEWPARENT</DefineConstants>
-    <AllowUnsafeBlocks>true</AllowUnsafeBlocks>
-    <DebugType>full</DebugType>
-    <PlatformTarget>x64</PlatformTarget>
-    <ErrorReport>prompt</ErrorReport>
-    <CodeAnalysisRuleSet>MinimumRecommendedRules.ruleset</CodeAnalysisRuleSet>
-    <UseVSHostingProcess>false</UseVSHostingProcess>
-    <Prefer32Bit>false</Prefer32Bit>
-  </PropertyGroup>
-  <PropertyGroup Condition="'$(Configuration)|$(Platform)' == 'Release|x64'">
-    <OutputPath>..\</OutputPath>
-    <DefineConstants>TRACE;NEWTIMERS, NEWPARENT</DefineConstants>
-    <AllowUnsafeBlocks>true</AllowUnsafeBlocks>
-    <Optimize>true</Optimize>
-    <DebugType>pdbonly</DebugType>
-    <PlatformTarget>x64</PlatformTarget>
-    <ErrorReport>prompt</ErrorReport>
-    <CodeAnalysisRuleSet>MinimumRecommendedRules.ruleset</CodeAnalysisRuleSet>
-    <UseVSHostingProcess>false</UseVSHostingProcess>
-    <Prefer32Bit>false</Prefer32Bit>
-  </PropertyGroup>
-=======
->>>>>>> 34f14c53
-  <ItemGroup>
-    <Reference Include="System" />
-    <Reference Include="System.Core" />
-    <Reference Include="System.Drawing" />
-    <Reference Include="System.Xml" />
-  </ItemGroup>
-  <ItemGroup>
-    <Compile Include="AggressorInfo.cs" />
-    <Compile Include="AssemblyInfo.cs" />
-    <Compile Include="Attributes.cs" />
-    <Compile Include="BaseVendor.cs" />
-    <Compile Include="Body.cs" />
-    <Compile Include="ClientVersion.cs" />
-    <Compile Include="Commands.cs" />
-    <Compile Include="ContextMenus\ContextMenu.cs" />
-    <Compile Include="ContextMenus\ContextMenuEntry.cs" />
-    <Compile Include="ContextMenus\OpenBackpackEntry.cs" />
-    <Compile Include="ContextMenus\PaperdollEntry.cs" />
-    <Compile Include="Diagnostics\BaseProfile.cs" />
-    <Compile Include="Diagnostics\GumpProfile.cs" />
-    <Compile Include="Diagnostics\PacketProfile.cs" />
-    <Compile Include="Diagnostics\TargetProfile.cs" />
-    <Compile Include="Diagnostics\TimerProfile.cs" />
-    <Compile Include="Effects.cs" />
-    <Compile Include="EventLog.cs" />
-    <Compile Include="EventSink.cs" />
-    <Compile Include="ExpansionInfo.cs" />
-    <Compile Include="Geometry.cs" />
-    <Compile Include="Guild.cs" />
-    <Compile Include="Gumps\Gump.cs" />
-    <Compile Include="Gumps\GumpAlphaRegion.cs" />
-    <Compile Include="Gumps\GumpBackground.cs" />
-    <Compile Include="Gumps\GumpButton.cs" />
-    <Compile Include="Gumps\GumpCheck.cs" />
-    <Compile Include="Gumps\GumpEntry.cs" />
-    <Compile Include="Gumps\GumpGroup.cs" />
-    <Compile Include="Gumps\GumpHtml.cs" />
-    <Compile Include="Gumps\GumpHtmlLocalized.cs" />
-    <Compile Include="Gumps\GumpImage.cs" />
-    <Compile Include="Gumps\GumpImageTileButton.cs" />
-    <Compile Include="Gumps\GumpImageTiled.cs" />
-    <Compile Include="Gumps\GumpItem.cs" />
-    <Compile Include="Gumps\GumpItemProperty.cs" />
-    <Compile Include="Gumps\GumpLabel.cs" />
-    <Compile Include="Gumps\GumpLabelCropped.cs" />
-    <Compile Include="Gumps\GumpPage.cs" />
-    <Compile Include="Gumps\GumpRadio.cs" />
-    <Compile Include="Gumps\GumpTextEntry.cs" />
-    <Compile Include="Gumps\GumpTextEntryLimited.cs" />
-    <Compile Include="Gumps\GumpTooltip.cs" />
-    <Compile Include="Gumps\RelayInfo.cs" />
-    <Compile Include="HuePicker.cs" />
-    <Compile Include="IAccount.cs" />
-    <Compile Include="IEntity.cs" />
-    <Compile Include="Insensitive.cs" />
-    <Compile Include="Interfaces.cs" />
-    <Compile Include="Item.cs" />
-    <Compile Include="ItemBounds.cs" />
-    <Compile Include="Items\BaseMulti.cs" />
-    <Compile Include="Items\Container.cs" />
-    <Compile Include="Items\Containers.cs" />
-    <Compile Include="Items\SecureTradeContainer.cs" />
-    <Compile Include="Items\VirtualCheck.cs" />
-    <Compile Include="Items\VirtualHair.cs" />
-    <Compile Include="KeywordList.cs" />
-    <Compile Include="Main.cs" />
-    <Compile Include="Map.cs" />
-    <Compile Include="Menus\IMenu.cs" />
-    <Compile Include="Menus\ItemListMenu.cs" />
-    <Compile Include="Menus\QuestionMenu.cs" />
-    <Compile Include="Mobile.cs" />
-    <Compile Include="Movement.cs" />
-    <Compile Include="MultiData.cs" />
-    <Compile Include="NativeReader.cs" />
-    <Compile Include="Network\BufferPool.cs" />
-    <Compile Include="Network\ByteQueue.cs" />
-    <Compile Include="Network\Compression.cs" />
-    <Compile Include="Network\EncodedPacketHandler.cs" />
-    <Compile Include="Network\EncodedReader.cs" />
-    <Compile Include="Network\Listener.cs" />
-    <Compile Include="Network\MessagePump.cs" />
-    <Compile Include="Network\NetState.cs" />
-    <Compile Include="Network\PacketHandler.cs" />
-    <Compile Include="Network\PacketHandlers.cs" />
-    <Compile Include="Network\PacketReader.cs" />
-    <Compile Include="Network\Packets.cs" />
-    <Compile Include="Network\PacketWriter.cs" />
-    <Compile Include="Network\SendQueue.cs" />
-    <Compile Include="Notoriety.cs" />
-    <Compile Include="ObjectPropertyList.cs" />
-    <Compile Include="Party.cs" />
-    <Compile Include="Persistence\BinaryMemoryWriter.cs" />
-    <Compile Include="Persistence\DualSaveStrategy.cs" />
-    <Compile Include="Persistence\DynamicSaveStrategy.cs" />
-    <Compile Include="Persistence\FileOperations.cs" />
-    <Compile Include="Persistence\FileQueue.cs" />
-    <Compile Include="Persistence\ParallelSaveStrategy.cs" />
-    <Compile Include="Persistence\Persistence.cs" />
-    <Compile Include="Persistence\QueuedMemoryWriter.cs" />
-    <Compile Include="Persistence\SaveMetrics.cs" />
-    <Compile Include="Persistence\SaveStrategy.cs" />
-    <Compile Include="Persistence\SequentialFileWriter.cs" />
-    <Compile Include="Persistence\StandardSaveStrategy.cs" />
-    <Compile Include="Point3DList.cs" />
-    <Compile Include="Poison.cs" />
-    <Compile Include="Prompt.cs" />
-    <Compile Include="QuestArrow.cs" />
-    <Compile Include="Race.cs" />
-    <Compile Include="Random.cs" />
-    <Compile Include="Region.cs" />
-    <Compile Include="ScriptCompiler.cs" />
-    <Compile Include="Sector.cs" />
-    <Compile Include="SecureTrade.cs" />
-    <Compile Include="Serial.cs" />
-    <Compile Include="Serialization.cs" />
-    <Compile Include="Skills.cs" />
-    <Compile Include="Targeting\LandTarget.cs" />
-    <Compile Include="Targeting\MultiTarget.cs" />
-    <Compile Include="Targeting\StaticTarget.cs" />
-    <Compile Include="Targeting\Target.cs" />
-    <Compile Include="Targeting\TargetCancelType.cs" />
-    <Compile Include="Targeting\TargetFlags.cs" />
-    <Compile Include="TileData.cs" />
-    <Compile Include="TileList.cs" />
-    <Compile Include="TileMatrix.cs" />
-    <Compile Include="TileMatrixPatch.cs" />
-    <Compile Include="Timer.cs" />
-    <Compile Include="Utility.cs" />
-    <Compile Include="VirtueInfo.cs" />
-    <Compile Include="World.cs" />
-  </ItemGroup>
-  <ItemGroup>
-    <Content Include="runuo.ico" />
-  </ItemGroup>
-  <ItemGroup>
-    <BootstrapperPackage Include=".NETFramework,Version=v4.0,Profile=Client">
-      <Visible>False</Visible>
-      <ProductName>Microsoft .NET Framework 4 Client Profile %28x86 and x64%29</ProductName>
-      <Install>true</Install>
-    </BootstrapperPackage>
-    <BootstrapperPackage Include="Microsoft.Net.Client.3.5">
-      <Visible>False</Visible>
-      <ProductName>.NET Framework 3.5 SP1 Client Profile</ProductName>
-      <Install>false</Install>
-    </BootstrapperPackage>
-    <BootstrapperPackage Include="Microsoft.Net.Framework.3.5.SP1">
-      <Visible>False</Visible>
-      <ProductName>.NET Framework 3.5 SP1</ProductName>
-      <Install>false</Install>
-    </BootstrapperPackage>
-    <BootstrapperPackage Include="Microsoft.Windows.Installer.4.5">
-      <Visible>False</Visible>
-      <ProductName>Windows Installer 4.5</ProductName>
-      <Install>true</Install>
-    </BootstrapperPackage>
-  </ItemGroup>
-<<<<<<< HEAD
-  <ItemGroup>
-    <None Include="app.config" />
-  </ItemGroup>
-  <Import Project="$(MSBuildToolsPath)\Microsoft.CSHARP.Targets" />
-=======
-  <Import Project="$(MSBuildToolsPath)\Microsoft.CSharp.Targets" />
->>>>>>> 34f14c53
-  <ProjectExtensions>
-    <VisualStudio AllowExistingFolder="true" />
-  </ProjectExtensions>
+<?xml version="1.0" encoding="utf-8"?>
+<Project ToolsVersion="12.0" DefaultTargets="Build" xmlns="http://schemas.microsoft.com/developer/msbuild/2003">
+  <PropertyGroup>
+    <Configuration Condition=" '$(Configuration)' == '' ">Debug</Configuration>
+    <Platform Condition=" '$(Platform)' == '' ">x86</Platform>
+    <ProjectGuid>{0B33CEEB-88E1-49A6-8D7D-AF6A5A357087}</ProjectGuid>
+    <OutputType>Exe</OutputType>
+    <NoStandardLibraries>false</NoStandardLibraries>
+    <AssemblyName>RunUO</AssemblyName>
+    <TargetFrameworkVersion>v4.7.1</TargetFrameworkVersion>
+    <TargetFrameworkProfile>
+    </TargetFrameworkProfile>
+    <FileAlignment>512</FileAlignment>
+    <PublishUrl>publish\</PublishUrl>
+    <Install>true</Install>
+    <InstallFrom>Disk</InstallFrom>
+    <UpdateEnabled>false</UpdateEnabled>
+    <UpdateMode>Foreground</UpdateMode>
+    <UpdateInterval>7</UpdateInterval>
+    <UpdateIntervalUnits>Days</UpdateIntervalUnits>
+    <UpdatePeriodically>false</UpdatePeriodically>
+    <UpdateRequired>false</UpdateRequired>
+    <MapFileExtensions>true</MapFileExtensions>
+    <ApplicationRevision>0</ApplicationRevision>
+    <ApplicationVersion>1.0.0.%2a</ApplicationVersion>
+    <IsWebBootstrapper>false</IsWebBootstrapper>
+    <UseApplicationTrust>false</UseApplicationTrust>
+    <BootstrapperEnabled>true</BootstrapperEnabled>
+  </PropertyGroup>
+  <PropertyGroup>
+    <RootNamespace>Server</RootNamespace>
+  </PropertyGroup>
+  <PropertyGroup>
+    <ApplicationIcon>runuo.ico</ApplicationIcon>
+  </PropertyGroup>
+  <PropertyGroup>
+    <StartupObject>Server.Core</StartupObject>
+  </PropertyGroup>
+  <PropertyGroup Condition="'$(Configuration)|$(Platform)' == 'Debug|AnyCPU'">
+    <DebugSymbols>true</DebugSymbols>
+    <OutputPath>..\</OutputPath>
+    <DefineConstants>TRACE;DEBUG;NEWTIMERS;NEWPARENT</DefineConstants>
+    <AllowUnsafeBlocks>true</AllowUnsafeBlocks>
+    <DebugType>full</DebugType>
+    <PlatformTarget>AnyCPU</PlatformTarget>
+    <ErrorReport>prompt</ErrorReport>
+    <CodeAnalysisRuleSet>MinimumRecommendedRules.ruleset</CodeAnalysisRuleSet>
+    <UseVSHostingProcess>false</UseVSHostingProcess>
+    <Prefer32Bit>false</Prefer32Bit>
+  </PropertyGroup>
+  <PropertyGroup Condition="'$(Configuration)|$(Platform)' == 'Release|AnyCPU'">
+    <OutputPath>..\</OutputPath>
+    <DefineConstants>TRACE;NEWTIMERS;NEWPARENT</DefineConstants>
+    <AllowUnsafeBlocks>true</AllowUnsafeBlocks>
+    <Optimize>true</Optimize>
+    <DebugType>pdbonly</DebugType>
+    <PlatformTarget>AnyCPU</PlatformTarget>
+    <ErrorReport>prompt</ErrorReport>
+    <CodeAnalysisRuleSet>MinimumRecommendedRules.ruleset</CodeAnalysisRuleSet>
+    <UseVSHostingProcess>false</UseVSHostingProcess>
+    <Prefer32Bit>false</Prefer32Bit>
+  </PropertyGroup>
+  <PropertyGroup Condition="'$(Configuration)|$(Platform)' == 'Debug|x64'">
+    <DebugSymbols>true</DebugSymbols>
+    <OutputPath>..\</OutputPath>
+    <DefineConstants>TRACE;DEBUG;NEWTIMERS, NEWPARENT</DefineConstants>
+    <AllowUnsafeBlocks>true</AllowUnsafeBlocks>
+    <DebugType>full</DebugType>
+    <PlatformTarget>x64</PlatformTarget>
+    <ErrorReport>prompt</ErrorReport>
+    <CodeAnalysisRuleSet>MinimumRecommendedRules.ruleset</CodeAnalysisRuleSet>
+    <UseVSHostingProcess>false</UseVSHostingProcess>
+    <Prefer32Bit>false</Prefer32Bit>
+  </PropertyGroup>
+  <PropertyGroup Condition="'$(Configuration)|$(Platform)' == 'Release|x64'">
+    <OutputPath>..\</OutputPath>
+    <DefineConstants>TRACE;NEWTIMERS, NEWPARENT</DefineConstants>
+    <AllowUnsafeBlocks>true</AllowUnsafeBlocks>
+    <Optimize>true</Optimize>
+    <DebugType>pdbonly</DebugType>
+    <PlatformTarget>x64</PlatformTarget>
+    <ErrorReport>prompt</ErrorReport>
+    <CodeAnalysisRuleSet>MinimumRecommendedRules.ruleset</CodeAnalysisRuleSet>
+    <UseVSHostingProcess>false</UseVSHostingProcess>
+    <Prefer32Bit>false</Prefer32Bit>
+  </PropertyGroup>
+  <ItemGroup>
+    <Reference Include="System" />
+    <Reference Include="System.Core" />
+    <Reference Include="System.Drawing" />
+    <Reference Include="System.Xml" />
+  </ItemGroup>
+  <ItemGroup>
+    <Compile Include="AggressorInfo.cs" />
+    <Compile Include="AssemblyInfo.cs" />
+    <Compile Include="Attributes.cs" />
+    <Compile Include="BaseVendor.cs" />
+    <Compile Include="Body.cs" />
+    <Compile Include="ClientVersion.cs" />
+    <Compile Include="Commands.cs" />
+    <Compile Include="ContextMenus\ContextMenu.cs" />
+    <Compile Include="ContextMenus\ContextMenuEntry.cs" />
+    <Compile Include="ContextMenus\OpenBackpackEntry.cs" />
+    <Compile Include="ContextMenus\PaperdollEntry.cs" />
+    <Compile Include="Diagnostics\BaseProfile.cs" />
+    <Compile Include="Diagnostics\GumpProfile.cs" />
+    <Compile Include="Diagnostics\PacketProfile.cs" />
+    <Compile Include="Diagnostics\TargetProfile.cs" />
+    <Compile Include="Diagnostics\TimerProfile.cs" />
+    <Compile Include="Effects.cs" />
+    <Compile Include="EventLog.cs" />
+    <Compile Include="EventSink.cs" />
+    <Compile Include="ExpansionInfo.cs" />
+    <Compile Include="Geometry.cs" />
+    <Compile Include="Guild.cs" />
+    <Compile Include="Gumps\Gump.cs" />
+    <Compile Include="Gumps\GumpAlphaRegion.cs" />
+    <Compile Include="Gumps\GumpBackground.cs" />
+    <Compile Include="Gumps\GumpButton.cs" />
+    <Compile Include="Gumps\GumpCheck.cs" />
+    <Compile Include="Gumps\GumpEntry.cs" />
+    <Compile Include="Gumps\GumpGroup.cs" />
+    <Compile Include="Gumps\GumpHtml.cs" />
+    <Compile Include="Gumps\GumpHtmlLocalized.cs" />
+    <Compile Include="Gumps\GumpImage.cs" />
+    <Compile Include="Gumps\GumpImageTileButton.cs" />
+    <Compile Include="Gumps\GumpImageTiled.cs" />
+    <Compile Include="Gumps\GumpItem.cs" />
+    <Compile Include="Gumps\GumpItemProperty.cs" />
+    <Compile Include="Gumps\GumpLabel.cs" />
+    <Compile Include="Gumps\GumpLabelCropped.cs" />
+    <Compile Include="Gumps\GumpPage.cs" />
+    <Compile Include="Gumps\GumpRadio.cs" />
+    <Compile Include="Gumps\GumpTextEntry.cs" />
+    <Compile Include="Gumps\GumpTextEntryLimited.cs" />
+    <Compile Include="Gumps\GumpTooltip.cs" />
+    <Compile Include="Gumps\RelayInfo.cs" />
+    <Compile Include="HuePicker.cs" />
+    <Compile Include="IAccount.cs" />
+    <Compile Include="IEntity.cs" />
+    <Compile Include="Insensitive.cs" />
+    <Compile Include="Interfaces.cs" />
+    <Compile Include="Item.cs" />
+    <Compile Include="ItemBounds.cs" />
+    <Compile Include="Items\BaseMulti.cs" />
+    <Compile Include="Items\Container.cs" />
+    <Compile Include="Items\Containers.cs" />
+    <Compile Include="Items\SecureTradeContainer.cs" />
+    <Compile Include="Items\VirtualCheck.cs" />
+    <Compile Include="Items\VirtualHair.cs" />
+    <Compile Include="KeywordList.cs" />
+    <Compile Include="Main.cs" />
+    <Compile Include="Map.cs" />
+    <Compile Include="Menus\IMenu.cs" />
+    <Compile Include="Menus\ItemListMenu.cs" />
+    <Compile Include="Menus\QuestionMenu.cs" />
+    <Compile Include="Mobile.cs" />
+    <Compile Include="Movement.cs" />
+    <Compile Include="MultiData.cs" />
+    <Compile Include="NativeReader.cs" />
+    <Compile Include="Network\BufferPool.cs" />
+    <Compile Include="Network\ByteQueue.cs" />
+    <Compile Include="Network\Compression.cs" />
+    <Compile Include="Network\EncodedPacketHandler.cs" />
+    <Compile Include="Network\EncodedReader.cs" />
+    <Compile Include="Network\Listener.cs" />
+    <Compile Include="Network\MessagePump.cs" />
+    <Compile Include="Network\NetState.cs" />
+    <Compile Include="Network\PacketHandler.cs" />
+    <Compile Include="Network\PacketHandlers.cs" />
+    <Compile Include="Network\PacketReader.cs" />
+    <Compile Include="Network\Packets.cs" />
+    <Compile Include="Network\PacketWriter.cs" />
+    <Compile Include="Network\SendQueue.cs" />
+    <Compile Include="Notoriety.cs" />
+    <Compile Include="ObjectPropertyList.cs" />
+    <Compile Include="Party.cs" />
+    <Compile Include="Persistence\BinaryMemoryWriter.cs" />
+    <Compile Include="Persistence\DualSaveStrategy.cs" />
+    <Compile Include="Persistence\DynamicSaveStrategy.cs" />
+    <Compile Include="Persistence\FileOperations.cs" />
+    <Compile Include="Persistence\FileQueue.cs" />
+    <Compile Include="Persistence\ParallelSaveStrategy.cs" />
+    <Compile Include="Persistence\Persistence.cs" />
+    <Compile Include="Persistence\QueuedMemoryWriter.cs" />
+    <Compile Include="Persistence\SaveMetrics.cs" />
+    <Compile Include="Persistence\SaveStrategy.cs" />
+    <Compile Include="Persistence\SequentialFileWriter.cs" />
+    <Compile Include="Persistence\StandardSaveStrategy.cs" />
+    <Compile Include="Point3DList.cs" />
+    <Compile Include="Poison.cs" />
+    <Compile Include="Prompt.cs" />
+    <Compile Include="QuestArrow.cs" />
+    <Compile Include="Race.cs" />
+    <Compile Include="Random.cs" />
+    <Compile Include="Region.cs" />
+    <Compile Include="ScriptCompiler.cs" />
+    <Compile Include="Sector.cs" />
+    <Compile Include="SecureTrade.cs" />
+    <Compile Include="Serial.cs" />
+    <Compile Include="Serialization.cs" />
+    <Compile Include="Skills.cs" />
+    <Compile Include="Targeting\LandTarget.cs" />
+    <Compile Include="Targeting\MultiTarget.cs" />
+    <Compile Include="Targeting\StaticTarget.cs" />
+    <Compile Include="Targeting\Target.cs" />
+    <Compile Include="Targeting\TargetCancelType.cs" />
+    <Compile Include="Targeting\TargetFlags.cs" />
+    <Compile Include="TileData.cs" />
+    <Compile Include="TileList.cs" />
+    <Compile Include="TileMatrix.cs" />
+    <Compile Include="TileMatrixPatch.cs" />
+    <Compile Include="Timer.cs" />
+    <Compile Include="Utility.cs" />
+    <Compile Include="VirtueInfo.cs" />
+    <Compile Include="World.cs" />
+  </ItemGroup>
+  <ItemGroup>
+    <Content Include="runuo.ico" />
+  </ItemGroup>
+  <ItemGroup>
+    <BootstrapperPackage Include=".NETFramework,Version=v4.0,Profile=Client">
+      <Visible>False</Visible>
+      <ProductName>Microsoft .NET Framework 4 Client Profile %28x86 and x64%29</ProductName>
+      <Install>true</Install>
+    </BootstrapperPackage>
+    <BootstrapperPackage Include="Microsoft.Net.Client.3.5">
+      <Visible>False</Visible>
+      <ProductName>.NET Framework 3.5 SP1 Client Profile</ProductName>
+      <Install>false</Install>
+    </BootstrapperPackage>
+    <BootstrapperPackage Include="Microsoft.Net.Framework.3.5.SP1">
+      <Visible>False</Visible>
+      <ProductName>.NET Framework 3.5 SP1</ProductName>
+      <Install>false</Install>
+    </BootstrapperPackage>
+    <BootstrapperPackage Include="Microsoft.Windows.Installer.4.5">
+      <Visible>False</Visible>
+      <ProductName>Windows Installer 4.5</ProductName>
+      <Install>true</Install>
+    </BootstrapperPackage>
+  </ItemGroup>
+  <ItemGroup>
+    <None Include="app.config" />
+  </ItemGroup>
+  <Import Project="$(MSBuildToolsPath)\Microsoft.CSharp.Targets" />
+  <ProjectExtensions>
+    <VisualStudio AllowExistingFolder="true" />
+  </ProjectExtensions>
 </Project>